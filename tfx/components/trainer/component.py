# Lint as: python2, python3
# Copyright 2019 Google LLC. All Rights Reserved.
#
# Licensed under the Apache License, Version 2.0 (the "License");
# you may not use this file except in compliance with the License.
# You may obtain a copy of the License at
#
#     http://www.apache.org/licenses/LICENSE-2.0
#
# Unless required by applicable law or agreed to in writing, software
# distributed under the License is distributed on an "AS IS" BASIS,
# WITHOUT WARRANTIES OR CONDITIONS OF ANY KIND, either express or implied.
# See the License for the specific language governing permissions and
# limitations under the License.
"""TFX Trainer component definition."""
from __future__ import absolute_import
from __future__ import division
from __future__ import print_function

from typing import Any, Dict, Optional, Text, Union

import absl

from tfx import types
from tfx.components.base import base_component
from tfx.components.base import executor_spec
from tfx.components.trainer import executor
from tfx.orchestration import data_types
from tfx.proto import trainer_pb2
from tfx.types import standard_artifacts
from tfx.types.standard_component_specs import TrainerSpec
from tfx.utils import json_utils


# TODO(b/147702778): update when switch generic executor as default.
class Trainer(base_component.BaseComponent):
  """A TFX component to train a TensorFlow model.

  The Trainer component is used to train and eval a model using given inputs and
  a user-supplied estimator.

  ## Providing an estimator
  The TFX executor will use the estimator provided in the `module_file` file
  to train the model.  The Trainer executor will look specifically for the
  `trainer_fn()` function within that file.  Before training, the executor will
  call that function expecting the following returned as a dictionary:

    - estimator: The
    [estimator](https://www.tensorflow.org/api_docs/python/tf/estimator/Estimator)
    to be used by TensorFlow to train the model.
    - train_spec: The
    [configuration](https://www.tensorflow.org/api_docs/python/tf/estimator/TrainSpec)
    to be used by the "train" part of the TensorFlow `train_and_evaluate()`
    call.
    - eval_spec: The
    [configuration](https://www.tensorflow.org/api_docs/python/tf/estimator/EvalSpec)
    to be used by the "eval" part of the TensorFlow `train_and_evaluate()` call.
    - eval_input_receiver_fn: The
    [configuration](https://www.tensorflow.org/tfx/model_analysis/get_started#modify_an_existing_model)
    to be used
    by the [ModelValidator](https://www.tensorflow.org/tfx/guide/modelval)
    component when validating the model.

  An example of `trainer_fn()` can be found in the [user-supplied
  code]((https://github.com/tensorflow/tfx/blob/master/tfx/examples/chicago_taxi_pipeline/taxi_utils.py))
  of the TFX Chicago Taxi pipeline example.

  *Note:* The default executor for this component trains locally.  This can be
  overriden to enable the model to be trained on other platforms.  The [Cloud AI
  Platform custom
  executor](https://github.com/tensorflow/tfx/tree/master/tfx/extensions/google_cloud_ai_platform/trainer)
  provides an example how to implement this.

  Please see https://www.tensorflow.org/guide/estimators for more details.

  ## Example 1: Training locally
  ```
  # Uses user-provided Python function that implements a model using TF-Learn.
  trainer = Trainer(
      module_file=module_file,
      transformed_examples=transform.outputs['transformed_examples'],
      schema=infer_schema.outputs['schema'],
      transform_graph=transform.outputs['transform_graph'],
      train_args=trainer_pb2.TrainArgs(splits=['train'], num_steps=10000),
      eval_args=trainer_pb2.EvalArgs(splits=['eval'], num_steps=5000))
  ```

  ## Example 2: Training through a cloud provider
  ```
  from tfx.extensions.google_cloud_ai_platform.trainer import executor as
  ai_platform_trainer_executor
  # Train using Google Cloud AI Platform.
  trainer = Trainer(
      custom_executor_spec=executor_spec.ExecutorClassSpec(
<<<<<<< HEAD
          ai_platform_trainer_executor.Executor),
=======
         ai_platform_trainer_executor.Executor)
>>>>>>> bb9c7c93
      module_file=module_file,
      transformed_examples=transform.outputs['transformed_examples'],
      schema=infer_schema.outputs['schema'],
      transform_graph=transform.outputs['transform_graph'],
      train_args=trainer_pb2.TrainArgs(splits=['train'], num_steps=10000),
      eval_args=trainer_pb2.EvalArgs(splits=['eval'], num_steps=5000))
  ```
  """

  SPEC_CLASS = TrainerSpec
  EXECUTOR_SPEC = executor_spec.ExecutorClassSpec(executor.Executor)

  def __init__(
      self,
      examples: types.Channel = None,
      transformed_examples: Optional[types.Channel] = None,
      transform_graph: Optional[types.Channel] = None,
      schema: types.Channel = None,
      base_model: Optional[types.Channel] = None,
      hyperparameters: Optional[types.Channel] = None,
      module_file: Optional[Union[Text, data_types.RuntimeParameter]] = None,
      run_fn: Optional[Union[Text, data_types.RuntimeParameter]] = None,
      # TODO(b/147702778): deprecate trainer_fn.
      trainer_fn: Optional[Union[Text, data_types.RuntimeParameter]] = None,
      train_args: Union[trainer_pb2.TrainArgs, Dict[Text, Any]] = None,
      eval_args: Union[trainer_pb2.EvalArgs, Dict[Text, Any]] = None,
      custom_config: Optional[Dict[Text, Any]] = None,
      custom_executor_spec: Optional[executor_spec.ExecutorSpec] = None,
      output: Optional[types.Channel] = None,
      model_run: Optional[types.Channel] = None,
      transform_output: Optional[types.Channel] = None,
      instance_name: Optional[Text] = None):
    """Construct a Trainer component.

    Args:
      examples: A Channel of type `standard_artifacts.Examples`, serving as
        the source of examples used in training (required). May be raw or
        transformed.
      transformed_examples: Deprecated field. Please set 'examples' instead.
      transform_graph: An optional Channel of type
        `standard_artifacts.TransformGraph`, serving as the input transform
        graph if present.
      schema:  A Channel of type `standard_artifacts.Schema`, serving as the
        schema of training and eval data.
      base_model: A Channel of type `Model`, containing model that will be used
        for training. This can be used for warmstart, transfer learning or
        model ensembling.
      hyperparameters: A Channel of type `standard_artifacts.HyperParameters`,
        serving as the hyperparameters for training module. Tuner's output best
        hyperparameters can be feed into this.
      module_file: A path to python module file containing UDF model definition.

        For default executor, The module_file must implement a function named
        `trainer_fn` at its top level. The function must have the following
        signature.

        def trainer_fn(trainer.executor.TrainerFnArgs,
                       tensorflow_metadata.proto.v0.schema_pb2) -> Dict:
          ...

        where the returned Dict has the following key-values.
          'estimator': an instance of tf.estimator.Estimator
          'train_spec': an instance of tf.estimator.TrainSpec
          'eval_spec': an instance of tf.estimator.EvalSpec
          'eval_input_receiver_fn': an instance of
            tfma.export.EvalInputReceiver. Exactly one of 'module_file' or
            'trainer_fn' must be supplied.

        For generic executor, The module_file must implement a function named
        `run_fn` at its top level with function signature:
        `def run_fn(trainer.executor.TrainerFnArgs)`, and the trained model must
        be saved to TrainerFnArgs.serving_model_dir when execute this function.
      run_fn:  A python path to UDF model definition function for generic
        trainer. See 'module_file' for details. Exactly one of 'module_file' or
        'run_fn' must be supplied if Trainer uses GenericExecutor.
      trainer_fn:  A python path to UDF model definition function for estimator
        based trainer. See 'module_file' for the required signature of the UDF.
        Exactly one of 'module_file' or 'trainer_fn' must be supplied.
      train_args: A trainer_pb2.TrainArgs instance or a dict, containing args
        used for training. Currently only splits and num_steps are available. If
        it's provided as a dict and any field is a RuntimeParameter, it should
        have the same field names as a TrainArgs proto message. Default
        behavior (when splits is empty) is train on `train` split.
      eval_args: A trainer_pb2.EvalArgs instance or a dict, containing args
        used for evaluation. Currently only splits and num_steps are available.
        If it's provided as a dict and any field is a RuntimeParameter, it
        should have the same field names as a EvalArgs proto message. Default
        behavior (when splits is empty) is evaluate on `eval` split.
      custom_config: A dict which contains addtional training job parameters
        that will be passed into user module.
      custom_executor_spec: Optional custom executor spec.
      output: Optional `Model` channel for result of exported models.
      model_run: Optional `ModelRun` channel, as the working dir of models,
        can be used to output non-model related output (e.g., TensorBoard logs).
      transform_output: Backwards compatibility alias for the 'transform_graph'
        argument.
      instance_name: Optional unique instance name. Necessary iff multiple
        Trainer components are declared in the same pipeline.

    Raises:
      ValueError:
        - When both or neither of 'module_file' and user function
          (e.g., trainer_fn and run_fn) is supplied.
        - When both or neither of 'examples' and 'transformed_examples'
            is supplied.
        - When 'transformed_examples' is supplied but 'transform_graph'
            is not supplied.
    """
    if [bool(module_file), bool(run_fn), bool(trainer_fn)].count(True) != 1:
      raise ValueError(
          "Exactly one of 'module_file', 'trainer_fn', or 'run_fn' must be "
          "supplied.")

    if bool(examples) == bool(transformed_examples):
      raise ValueError(
          "Exactly one of 'example' or 'transformed_example' must be supplied.")

    if transform_output:
      absl.logging.warning(
          'The "transform_output" argument to the Trainer component has '
          'been renamed to "transform_graph" and is deprecated. Please update '
          "your usage as support for this argument will be removed soon.")
      transform_graph = transform_output
    if transformed_examples and not transform_graph:
      raise ValueError("If 'transformed_examples' is supplied, "
                       "'transform_graph' must be supplied too.")
    examples = examples or transformed_examples
    output = output or types.Channel(type=standard_artifacts.Model)
    model_run = model_run or types.Channel(type=standard_artifacts.ModelRun)
    spec = TrainerSpec(
        examples=examples,
        transform_graph=transform_graph,
        schema=schema,
        base_model=base_model,
        hyperparameters=hyperparameters,
        train_args=train_args,
        eval_args=eval_args,
        module_file=module_file,
        run_fn=run_fn,
        trainer_fn=trainer_fn,
        custom_config=json_utils.dumps(custom_config),
        model=output,
        # TODO(b/158106209): change the model_run as optional output artifact
        model_run=model_run)
    super(Trainer, self).__init__(
        spec=spec,
        custom_executor_spec=custom_executor_spec,
        instance_name=instance_name)<|MERGE_RESOLUTION|>--- conflicted
+++ resolved
@@ -92,11 +92,7 @@
   # Train using Google Cloud AI Platform.
   trainer = Trainer(
       custom_executor_spec=executor_spec.ExecutorClassSpec(
-<<<<<<< HEAD
           ai_platform_trainer_executor.Executor),
-=======
-         ai_platform_trainer_executor.Executor)
->>>>>>> bb9c7c93
       module_file=module_file,
       transformed_examples=transform.outputs['transformed_examples'],
       schema=infer_schema.outputs['schema'],
